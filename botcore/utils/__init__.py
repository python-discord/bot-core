"""Useful utilities and tools for Discord bot development."""

<<<<<<< HEAD
from botcore.utils import _monkey_patches, caching, channel, commands, logging, members, regex, scheduling
=======
from botcore.utils import _monkey_patches, caching, channel, interactions, logging, members, regex, scheduling
>>>>>>> 603fc83b
from botcore.utils._extensions import unqualify


def apply_monkey_patches() -> None:
    """
    Applies all common monkey patches for our bots.

    Patches :obj:`discord.ext.commands.Command` and :obj:`discord.ext.commands.Group` to support root aliases.
        A ``root_aliases`` keyword argument is added to these two objects, which is a sequence of alias names
        that will act as top-level groups rather than being aliases of the command's group.

        It's stored as an attribute also named ``root_aliases``

    Patches discord's internal ``send_typing`` method so that it ignores 403 errors from Discord.
        When under heavy load Discord has added a CloudFlare worker to this route, which causes 403 errors to be thrown.
    """
    _monkey_patches._apply_monkey_patches()


__all__ = [
    apply_monkey_patches,
    caching,
    channel,
<<<<<<< HEAD
    commands,
=======
    interactions,
>>>>>>> 603fc83b
    logging,
    members,
    regex,
    scheduling,
    unqualify,
]

__all__ = list(map(lambda module: module.__name__, __all__))<|MERGE_RESOLUTION|>--- conflicted
+++ resolved
@@ -1,10 +1,6 @@
 """Useful utilities and tools for Discord bot development."""
 
-<<<<<<< HEAD
-from botcore.utils import _monkey_patches, caching, channel, commands, logging, members, regex, scheduling
-=======
-from botcore.utils import _monkey_patches, caching, channel, interactions, logging, members, regex, scheduling
->>>>>>> 603fc83b
+from botcore.utils import _monkey_patches, caching, channel, commands, interactions, logging, members, regex, scheduling
 from botcore.utils._extensions import unqualify
 
 
@@ -28,11 +24,8 @@
     apply_monkey_patches,
     caching,
     channel,
-<<<<<<< HEAD
     commands,
-=======
     interactions,
->>>>>>> 603fc83b
     logging,
     members,
     regex,
